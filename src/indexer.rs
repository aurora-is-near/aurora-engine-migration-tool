--- conflicted
+++ resolved
@@ -165,7 +165,6 @@
         }
     }
 
-<<<<<<< HEAD
     #[cfg(test)]
     pub async fn run_n_blocks(&mut self, num_blocks: u64) -> anyhow::Result<()> {
         let missed_blocks = self.data.lock().unwrap().missed_blocks.clone();
@@ -188,9 +187,7 @@
         }
     }
 
-=======
     /// Handle fetching blocks
->>>>>>> 931e56d8
     async fn handle_block(
         &mut self,
         block: (BlockHeight, Vec<ChunkHeaderView>),
